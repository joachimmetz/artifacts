## ForensicArtifacts.com Artifact Repository

A free, community-sourced, machine-readable knowledge base of forensic artifacts
that the world can use both as an information source and within other tools.

The [ForensicArtifacts.com](http://forensicartifacts.com/) artifact repository
was forked from the [GRR project](https://github.com/google/grr) artifact
collection into a stand-alone repository that is not tool-specific. The GRR
developers will migrate to using this repository and make contributions here. In
addition the ForensicArtifact team will begin backfilling artifacts in the new 
format from the [ForensicArtifacts.com](http://forensicartifacts.com/) website.

For some background on the artifacts system and how we expect it to be used see 
[this blackhat presentation](https://www.blackhat.com/us-14/archives.html#grr-find-all-the-badness-collect-all-the-things)
and [youtube video](http://www.youtube.com/watch?v=DudGrSv26NY) from the GRR
team.

<<<<<<< HEAD
## Contributing

We love contributions! If you're contributing artifacts, please follow the
[Style Guide](https://github.com/ForensicArtifacts/artifacts/blob/master/docs/style_guide.adoc)
and make sure the tests pass:

```
$ python run_tests.py
```

If you're contributing python code, check with us on the mailing list first,
especially if it's something big.

We use the github [fork and pull review
process](link:https://help.github.com/articles/using-pull-requests) to review
all contributions. First, fork the [Artifact
repository](https://github.com/ForensicArtifacts/artifacts) by following [the
github instructions](https://help.github.com/articles/fork-a-repo).

Now that you have a github.com/your-username/artifacts repository, make your
changes. When you're ready for review, [sync your branch with
upstream](https://help.github.com/articles/syncing-a-fork):

```
$ git fetch upstream
$ git merge upstream/master

# Fix any conflicts and commit your changes with a description
$ git commit -a
$ git push
```

and use the GitHub Web UI to [create and send the pull
request](https://help.github.com/articles/using-pull-requests).  We'll review
and merge the change.
=======
### Terminology
The term artifact (or artefact) is widely used within computer (or digital) forensics, though there is no official definition of this term.

The definition closest to the meaning of the word within computer forensics is that of the word artifact within [archaeology](http://en.wikipedia.org/wiki/Artifact_(archaeology)). The term should not be confused with the word artifact used within [software development](http://en.wikipedia.org/wiki/Artifact_(software_development)).

If archaeology defines an artifact as:
```
something made or given shape by man, such as a tool or
a work of art, esp an object of archaeological interest
```

The definition of artifact within computer forensics could be:
```
An object of digital archaeological interest.
```

Where digital archaeological roughly refers to computer forensics without the forensic (legal) context.
>>>>>>> 0a82ebc9

## Artifact Definition Format

The artifact definition format is described in detail in the [Style Guide](https://github.com/ForensicArtifacts/artifacts/blob/master/docs/style_guide.adoc).

## Contributing

Please send us your contribution! See [the developers guide](https://github.com/ForensicArtifacts/artifacts/wiki/Developers-guide) for instructions.

## External links
* [ForensicsArtifacts.com ... the definitive database](http://forensicartifacts.com/)
* [GRR Artifacts](https://www.blackhat.com/docs/us-14/materials/us-14-Castle-GRR-Find-All-The-Badness-Collect-All-The-Things-WP.pdf), by Greg Castle, Blackhat 2014 

## Contact

[forensicartifacts@googlegroups.com](https://groups.google.com/forum/#!forum/forensicartifacts)<|MERGE_RESOLUTION|>--- conflicted
+++ resolved
@@ -15,62 +15,6 @@
 and [youtube video](http://www.youtube.com/watch?v=DudGrSv26NY) from the GRR
 team.
 
-<<<<<<< HEAD
-## Contributing
-
-We love contributions! If you're contributing artifacts, please follow the
-[Style Guide](https://github.com/ForensicArtifacts/artifacts/blob/master/docs/style_guide.adoc)
-and make sure the tests pass:
-
-```
-$ python run_tests.py
-```
-
-If you're contributing python code, check with us on the mailing list first,
-especially if it's something big.
-
-We use the github [fork and pull review
-process](link:https://help.github.com/articles/using-pull-requests) to review
-all contributions. First, fork the [Artifact
-repository](https://github.com/ForensicArtifacts/artifacts) by following [the
-github instructions](https://help.github.com/articles/fork-a-repo).
-
-Now that you have a github.com/your-username/artifacts repository, make your
-changes. When you're ready for review, [sync your branch with
-upstream](https://help.github.com/articles/syncing-a-fork):
-
-```
-$ git fetch upstream
-$ git merge upstream/master
-
-# Fix any conflicts and commit your changes with a description
-$ git commit -a
-$ git push
-```
-
-and use the GitHub Web UI to [create and send the pull
-request](https://help.github.com/articles/using-pull-requests).  We'll review
-and merge the change.
-=======
-### Terminology
-The term artifact (or artefact) is widely used within computer (or digital) forensics, though there is no official definition of this term.
-
-The definition closest to the meaning of the word within computer forensics is that of the word artifact within [archaeology](http://en.wikipedia.org/wiki/Artifact_(archaeology)). The term should not be confused with the word artifact used within [software development](http://en.wikipedia.org/wiki/Artifact_(software_development)).
-
-If archaeology defines an artifact as:
-```
-something made or given shape by man, such as a tool or
-a work of art, esp an object of archaeological interest
-```
-
-The definition of artifact within computer forensics could be:
-```
-An object of digital archaeological interest.
-```
-
-Where digital archaeological roughly refers to computer forensics without the forensic (legal) context.
->>>>>>> 0a82ebc9
-
 ## Artifact Definition Format
 
 The artifact definition format is described in detail in the [Style Guide](https://github.com/ForensicArtifacts/artifacts/blob/master/docs/style_guide.adoc).
