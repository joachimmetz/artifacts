--- conflicted
+++ resolved
@@ -80,12 +80,6 @@
 - collector_type: FILE
   args: {path_list: ['%%users.homedir%%/Library/Preferences/*']}
 labels: [Users]
-<<<<<<< HEAD
----
-supported_os: [Darwin]
-name: OSXKexts
-doc: Mac OS X Kernel Extentions.
-=======
 supported_os: [Darwin]
 ---
 name: OSXUserLoginItems
@@ -116,27 +110,10 @@
 ---
 name: OSXAtJobs
 doc: Mac OS X at jobs.
->>>>>>> d6c08302
 collectors:
 - collector_type: FILE
   args:
     path_list:
-<<<<<<< HEAD
-      - '/Library/Extensions/*'
-      - '/System/Library/Extensions/*'
-labels: [System]
-supported_os: [Darwin]
----
-name: OSXLoadedKexts
-doc: Mac OS X Loaded Kernel Extensions.
-collectors:
-- collector_type: COMMAND
-  args:
-    args: []
-    cmd: /usr/sbin/kextstat
-labels: [System]
-supported_os: [Darwin]
-=======
       - '/usr/lib/cron/jobs/*'
 labels: [System]
 supported_os: [Darwin]
@@ -153,4 +130,24 @@
 labels: [System]
 supported_os: [Darwin]
 urls: ['https://developer.apple.com/library/mac/documentation/Darwin/Reference/ManPages/man5/crontab.5.html#//apple_ref/doc/man/5/crontab']
->>>>>>> d6c08302
+---
+name: OSXKexts
+doc: Mac OS X Kernel Extentions.
+collectors:
+- collector_type: FILE
+  args:
+    path_list:
+      - '/System/Library/Extensions/*'
+      - '/Library/Extensions/*'
+labels: [System]
+supported_os: [Darwin]
+---
+name: OSXLoadedKexts
+doc: Mac OS X Loaded Kernel Extensions.
+collectors:
+- collector_type: COMMAND
+  args:
+    args: []
+    cmd: /usr/sbin/kextstat
+labels: [System]
+supported_os: [Darwin]