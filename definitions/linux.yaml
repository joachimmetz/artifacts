# Linux specific artifacts.

name: AnacronFiles
doc: Anacron files.
<<<<<<< HEAD
sources:
- type: FILE
  attributes:
    paths:
=======
collectors:
- collector_type: FILE
  args:
    path_list:
>>>>>>> 2fc08658
      - '/etc/anacrontab'
      - '/etc/cron.daily'
      - '/etc/cron.hourly'
      - '/etc/cron.monthly'
      - '/etc/cron.weekly'
      - '/var/spool/anacron/cron.daily'
      - '/var/spool/anacron/cron.hourly'
      - '/var/spool/anacron/cron.monthly'
      - '/var/spool/anacron/cron.weekly'
labels: [Configuration Files]
supported_os: [Linux]
---
name: LinuxCronTabs
doc: Crontab files.
<<<<<<< HEAD
sources:
- type: FILE
  attributes:
    paths:
=======
collectors:
- collector_type: FILE
  args:
    path_list:
>>>>>>> 2fc08658
      - '/etc/crontab'
      - '/etc/cron.d/*'
      - '/var/spool/cron/*'
labels: [Configuration Files]
supported_os: [Linux]
---
name: LinuxAtJobs
doc: Linux at jobs.
<<<<<<< HEAD
sources:
- type: FILE
  attributes:
    paths:
=======
collectors:
- collector_type: FILE
  args:
    path_list:
>>>>>>> 2fc08658
      - '/var/spool/at/*'
labels: [Configuration Files]
supported_os: [Linux]
---
name: HostAccessPolicyConfiguration
doc: Linux files related to host access policy configuration.
sources:
- type: FILE
  attributes:
    paths:
      - '/etc/hosts.allow'
      - '/etc/hosts.deny'
labels: [Configuration Files]
supported_os: [Linux]
---
name: LinuxPasswd
doc: Linux passwd file.
sources:
- type: FILE
  attributes: {paths: ['/etc/passwd']}
labels: [Authentication]
supported_os: [Linux]
---
name: RootUserShellConfigs
doc: Linux root shell configuration files.
sources:
- type: FILE
  attributes:
    paths:
      - '/root/.bashrc'
      - '/root/.cshrc'
      - '/root/.ksh'
      - '/root/.logout'
      - '/root/.profile'
      - '/root/.tcsh'
      - '/root/.zlogin'
      - '/root/.zlogout'
      - '/root/.zprofile'
      - '/root/.zprofile'
labels: [Configuration Files]
supported_os: [Linux]
---
name: DebianPackagesStatus
doc: Linux dpkg status file.
sources:
- type: FILE
  attributes: {paths: ['/var/lib/dpkg/status']}
labels: [Software]
supported_os: [Linux]
---
name: LinuxAuditLogs
doc: Linux audit log files.
sources:
- type: FILE
  attributes: {paths: ['/var/log/audit/*']}
labels: [Logs]
supported_os: [Linux]
---
name: LinuxAuthLogs
doc: Linux auth log files.
sources:
- type: FILE
  attributes: {paths: ['/var/log/auth.log*']}
labels: [Logs, Authentication]
supported_os: [Linux]
---
name: LinuxCronLogs
doc: Linux cron log files.
sources:
- type: FILE
  attributes: {paths: ['/var/log/cron.log*']}
labels: [Logs]
supported_os: [Linux]
---
name: LoginPolicyConfiguration
doc: Linux files related to login policy configuration.
sources:
- type: FILE
  attributes:
    paths:
      - '/etc/netgroup'
      - '/etc/nsswitch.conf'
      - '/etc/passwd'
      - '/etc/shadow'
      - '/etc/security/access.conf'
      - '/root/.k5login'
labels: [Authentication, Configuration Files]
supported_os: [Linux]
---
name: GlobalShellConfigs
doc: Linux global shell configuration files.
sources:
- type: FILE
  attributes:
    paths:
      - '/etc/bash.bashrc'
      - '/etc/csh.cshrc'
      - '/etc/csh.login'
      - '/etc/csh.logout'
      - '/etc/profile'
      - '/etc/zsh/zlogin'
      - '/etc/zsh/zlogout'
      - '/etc/zsh/zprofile'
      - '/etc/zsh/zshenv'
      - '/etc/zsh/zshrc'
labels: [Configuration Files]
supported_os: [Linux]
---
name: LinuxWtmp
doc: Linux wtmp file.
sources:
- type: FILE
  attributes: {paths: ['/var/log/wtmp']}
labels: [Logs, Authentication]
provides: [users.username, users.last_logon]
supported_os: [Linux]
---
name: NetgroupConfiguration
doc: Linux netgroup configuration.
sources:
- type: FILE
  attributes: {paths: ['/etc/netgroup']}
labels: [Authentication, Configuration Files]
provides: [users.username]
supported_os: [Linux]
---
name: SudoersConfiguration
doc: Linux sudoers configuration.
sources:
- type: FILE
  attributes:
    paths: ['/etc/sudoers']
labels: [Authentication, Configuration Files]
supported_os: [Linux]
---
name: ThumbnailCacheFolder
doc: Thumbnail cache folder.
sources:
- type: FILE
  attributes: {paths: ['%%users.homedir%%/.thumbnails/**3']}
labels: [Users]
supported_os: [Linux]
---
name: ZeitgeistDatabase
doc: Zeitgeist user activity database.
sources:
- type: FILE
  attributes: {paths: ['%%users.homedir%%/.local/share/zeitgeist/activity.sqlite']}
labels: [Users, Logs]
urls: ['http://forensicswiki.org/wiki/Zeitgeist']
supported_os: [Linux]
---
name: KernelModules
doc: Kernel modules to be loaded on boot.
<<<<<<< HEAD
sources:
- type: FILE
  attributes:
    paths:
=======
collectors:
- collector_type: FILE
  args:
    path_list:
>>>>>>> 2fc08658
      - '/etc/modules.conf'
      - '/etc/modprobe.d/*'
supported_os: [Linux]
---
name: LoadedKernelModules
doc: Linux output of lsmod.
<<<<<<< HEAD
sources:
- type: COMMAND
  attributes:
=======
collectors:
- collector_type: COMMAND
  args:
>>>>>>> 2fc08658
    args: []
    cmd: /sbin/lsmod
supported_os: [Linux]
---
name: LinuxLSBInit
doc: Linux LSB-style init scripts.
<<<<<<< HEAD
sources:
- type: FILE
  attributes:
    paths:
=======
collectors:
- collector_type: FILE
  args:
    path_list:
>>>>>>> 2fc08658
      - '/etc/init.d/*'
      - '/etc/insserv.conf'
      - '/etc/insserv.conf.d/**'
labels: [Configuration Files, System]
supported_os: [Linux]
urls: ['https://wiki.debian.org/LSBInitScripts']<|MERGE_RESOLUTION|>--- conflicted
+++ resolved
@@ -2,17 +2,10 @@
 
 name: AnacronFiles
 doc: Anacron files.
-<<<<<<< HEAD
-sources:
-- type: FILE
-  attributes:
-    paths:
-=======
-collectors:
-- collector_type: FILE
-  args:
-    path_list:
->>>>>>> 2fc08658
+sources:
+- type: FILE
+  attributes:
+    paths:
       - '/etc/anacrontab'
       - '/etc/cron.daily'
       - '/etc/cron.hourly'
@@ -27,17 +20,10 @@
 ---
 name: LinuxCronTabs
 doc: Crontab files.
-<<<<<<< HEAD
-sources:
-- type: FILE
-  attributes:
-    paths:
-=======
-collectors:
-- collector_type: FILE
-  args:
-    path_list:
->>>>>>> 2fc08658
+sources:
+- type: FILE
+  attributes:
+    paths:
       - '/etc/crontab'
       - '/etc/cron.d/*'
       - '/var/spool/cron/*'
@@ -46,18 +32,9 @@
 ---
 name: LinuxAtJobs
 doc: Linux at jobs.
-<<<<<<< HEAD
-sources:
-- type: FILE
-  attributes:
-    paths:
-=======
-collectors:
-- collector_type: FILE
-  args:
-    path_list:
->>>>>>> 2fc08658
-      - '/var/spool/at/*'
+sources:
+- type: FILE
+  attributes: {paths: ['/var/spool/at/*']}
 labels: [Configuration Files]
 supported_os: [Linux]
 ---
@@ -211,49 +188,29 @@
 ---
 name: KernelModules
 doc: Kernel modules to be loaded on boot.
-<<<<<<< HEAD
-sources:
-- type: FILE
-  attributes:
-    paths:
-=======
-collectors:
-- collector_type: FILE
-  args:
-    path_list:
->>>>>>> 2fc08658
+sources:
+- type: FILE
+  attributes:
+    paths:
       - '/etc/modules.conf'
       - '/etc/modprobe.d/*'
 supported_os: [Linux]
 ---
 name: LoadedKernelModules
 doc: Linux output of lsmod.
-<<<<<<< HEAD
 sources:
 - type: COMMAND
   attributes:
-=======
-collectors:
-- collector_type: COMMAND
-  args:
->>>>>>> 2fc08658
     args: []
     cmd: /sbin/lsmod
 supported_os: [Linux]
 ---
 name: LinuxLSBInit
 doc: Linux LSB-style init scripts.
-<<<<<<< HEAD
-sources:
-- type: FILE
-  attributes:
-    paths:
-=======
-collectors:
-- collector_type: FILE
-  args:
-    path_list:
->>>>>>> 2fc08658
+sources:
+- type: FILE
+  attributes:
+    paths:
       - '/etc/init.d/*'
       - '/etc/insserv.conf'
       - '/etc/insserv.conf.d/**'
