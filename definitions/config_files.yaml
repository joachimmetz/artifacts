# Configuration file artifacts.

name: SshdConfigFile
doc: Sshd configuration
sources:
- type: FILE
  attributes: {paths: ['/etc/ssh/sshd_config']}
labels: [Configuration Files]
supported_os: [Linux]
---
name: NfsExportsFile
doc: NFS Exports configuration
<<<<<<< HEAD
sources:
- type: FILE
  attributes:
    paths:
=======
collectors:
- collector_type: FILE
  args:
    path_list:
>>>>>>> 2fc08658
      - '/etc/exports'
labels: [Configuration Files]
supported_os: [Linux, Darwin]<|MERGE_RESOLUTION|>--- conflicted
+++ resolved
@@ -10,17 +10,8 @@
 ---
 name: NfsExportsFile
 doc: NFS Exports configuration
-<<<<<<< HEAD
 sources:
 - type: FILE
-  attributes:
-    paths:
-=======
-collectors:
-- collector_type: FILE
-  args:
-    path_list:
->>>>>>> 2fc08658
-      - '/etc/exports'
+  attributes: {paths: ['/etc/exports']}
 labels: [Configuration Files]
 supported_os: [Linux, Darwin]